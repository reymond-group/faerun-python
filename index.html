<!DOCTYPE html>
<html>
  <head>
    <meta charset="UTF-8">
    <title>python-faerun</title>
    <script src="https://unpkg.com/lore-engine@1.0.9/dist/lore.js"></script>
    <script src="https://unpkg.com/smiles-drawer@1.0.2/dist/smiles-drawer.min.js"></script>
    <style>
      body { margin: 0px; padding: 0px; height: 100%; user-select: none; }
      #lore { position: absolute; width: 100%; height: 100%; }
      #smiles-canvas { position: absolute; z-index: 9999; left: -999px; top: -999px; width: 250px; height: 250px; }
      #tip-image-container { position: absolute; z-index: 9999; width: 250px; height: 250px; background-color: rgba(255, 255, 255, 0.75); border-radius: 50%; pointer-events: none; opacity: 0.0; transition: opacity 0.1s ease-out; }
      #tip-image-container.show { opacity: 1.0; transition: opacity 0.1s ease-out; }
      #tip-image { pointer-events: none; filter: drop-shadow(0px 0px 5px rgba(255, 255, 255, 1.0)); }
      #selected { position: absolute; z-index: 9997; left: 5px; right: 5px; bottom: 5px; height: 100px; padding: 5px;
                  border: 2px solid rgba(255, 255, 255, 0.1); background-color: rgba(0, 0, 0, 0.9); 
                  overflow-y: auto; overflow-x: hidden; color: #eeeeee;
                  font-family: Consolas, monaco, monospace; font-size: 0.8em;
                  user-select: text }
      #controls { position: absolute; z-index: 9998; left: 5px; right: 5px; bottom: 120px;
                  text-align: right; font-size: 0.7em;
                  font-family: Verdana, sans-serif; }
      #controls a { padding: 5px; color: #ccc; text-decoration: none; }
      #controls a:hover { color: #fff }
    </style>
  </head>
  <body>
    <canvas id="smiles-canvas"></canvas>
    <div id="selected"></div>
    <div  id="controls">
      <a href="#" id="clear">&#8416;&nbsp;&nbsp;CLEAR</a>
      <a href="#" id="hide" title="Press c to toggle visibility of the console">&times;&nbsp;HIDE</a>
      <a href="https://github.com/reymond-group/faerun-python" id="clear">?&nbsp;HELP</a>
    </div>
    <div  id="tip-image-container">
      <img id="tip-image" />
    </div>
    <canvas id="lore"></canvas>
    <script>let x = [10,50,100];
let y = [20,10,60];
let z = [50,20,80];
let c = [0.1,0.5,0.7];
let smiles = ['C1CCCC1', 'CNCNC(=O)C', 'CCCCCC'];
let edgeX = [10,50,10,100];
let edgeY = [20,10,20,60];
let edgeZ = [50,20,50,80];
</script>
    <script>
      let smilesDrawer = new SmilesDrawer.Drawer({ width: 250, height: 250 });
      let lore = Lore.init('lore', { clearColor: '#222222' });
      let pointHelper = new Lore.Helpers.PointHelper(lore, 'python-lore', 'sphere');
      let currentPoint = null;
      pointHelper.setPositionsXYZHSS(x, y, z, c, 1.0, 1.0);
      pointHelper.setPointScale(10.000000);
      lore.controls.setLookAt(pointHelper.getCenter());
      lore.controls.setRadius(pointHelper.getMaxRadius());

      let octreeHelper = new Lore.Helpers.OctreeHelper(lore, 'OctreeGeometry', 'tree', pointHelper);
      let tip = document.getElementById('tip-image-container');
      let tipImage = document.getElementById('tip-image');
      let canvas = document.getElementById('smiles-canvas');

      octreeHelper.addEventListener('hoveredchanged', function(e) {
        if (e.e) {
          currentPoint = { index: e.e.index, smiles: smiles[e.e.index] }
          SmilesDrawer.parse(smiles[e.e.index], function(tree) {
            smilesDrawer.draw(tree, 'smiles-canvas', 'light', false);
            tipImage.src = canvas.toDataURL();
            tip.classList.add('show');
          });
        } else {
          currentPoint = null;
          tip.classList.remove('show');
        }
      });
    
        let treeHelper = new Lore.Helpers.TreeHelper(lore, 'TreeGeometry', 'tree')
        treeHelper.setPositionsXYZHSS(edgeX, edgeY, edgeZ, 0.500000, 1.0, 0.5)
<<<<<<< HEAD
      </script>
=======
      
      document.addEventListener('mousemove', function (event) {
        let tip = document.getElementById('tip-image-container');

        let x = event.clientX;
        let y = event.clientY - 48;

        if (x > window.innerWidth - 300) {
          x -= 250;
        }

        if (y > window.innerHeight - 300) {
          y -= 202;
        }

        if (tip) {
          tip.style.top = y + 'px';
          tip.style.left = x + 'px';
        }
      });
    
      let selected = document.getElementById('selected');
      document.addEventListener('dblclick', function (event) {
        if (currentPoint) {
          selected.innerHTML += currentPoint.smiles + '<br />';
          selected.scrollTop = selected.scrollHeight;
        }
      });
    
      let clear = document.getElementById('clear');
      clear.addEventListener('click', function(event) {
        event.preventDefault();
        selected.innerHTML = '';
      }, false);
    
      let hide = document.getElementById('hide');
      let toggleConsole = function () {
        selected.style.display = selected.style.display == 'none' ? 'block' : 'none';
        controls.style.display = controls.style.display == 'none' ? 'block' : 'none';
      }

      let controls = document.getElementById('controls');
      document.addEventListener('keypress', function(event) {
        if (event.keyCode === 67 || event.keyCode === 99) {
          toggleConsole();
        }
      });
      hide.addEventListener('click', toggleConsole);

    </script>
>>>>>>> f20d9b53
  </body>
</html><|MERGE_RESOLUTION|>--- conflicted
+++ resolved
@@ -76,9 +76,6 @@
     
         let treeHelper = new Lore.Helpers.TreeHelper(lore, 'TreeGeometry', 'tree')
         treeHelper.setPositionsXYZHSS(edgeX, edgeY, edgeZ, 0.500000, 1.0, 0.5)
-<<<<<<< HEAD
-      </script>
-=======
       
       document.addEventListener('mousemove', function (event) {
         let tip = document.getElementById('tip-image-container');
@@ -129,6 +126,5 @@
       hide.addEventListener('click', toggleConsole);
 
     </script>
->>>>>>> f20d9b53
   </body>
 </html>